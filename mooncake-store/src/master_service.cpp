#include "master_service.h"

#include <cassert>
#include <cstdint>
#include <queue>
#include <shared_mutex>
#include <regex>
#include <ylt/util/tl/expected.hpp>

#include "master_metric_manager.h"
#include "segment.h"
#include "types.h"

namespace mooncake {

MasterService::MasterService(
    bool enable_gc, uint64_t default_kv_lease_ttl,
    uint64_t default_kv_soft_pin_ttl, bool allow_evict_soft_pinned_objects,
    double eviction_ratio, double eviction_high_watermark_ratio,
    ViewVersionId view_version, int64_t client_live_ttl_sec, bool enable_ha,
    const std::string& cluster_id, const std::string& root_fs_dir,
    BufferAllocatorType memory_allocator)
    : enable_gc_(enable_gc),
      default_kv_lease_ttl_(default_kv_lease_ttl),
      default_kv_soft_pin_ttl_(default_kv_soft_pin_ttl),
      allow_evict_soft_pinned_objects_(allow_evict_soft_pinned_objects),
      eviction_ratio_(eviction_ratio),
      eviction_high_watermark_ratio_(eviction_high_watermark_ratio),
      client_live_ttl_sec_(client_live_ttl_sec),
      enable_ha_(enable_ha),
      cluster_id_(cluster_id),
      root_fs_dir_(root_fs_dir),
      segment_manager_(memory_allocator),
      allocation_strategy_(std::make_shared<RandomAllocationStrategy>()) {
    if (eviction_ratio_ < 0.0 || eviction_ratio_ > 1.0) {
        LOG(ERROR) << "Eviction ratio must be between 0.0 and 1.0, "
                   << "current value: " << eviction_ratio_;
        throw std::invalid_argument("Invalid eviction ratio");
    }
    if (eviction_high_watermark_ratio_ < 0.0 ||
        eviction_high_watermark_ratio_ > 1.0) {
        LOG(ERROR)
            << "Eviction high watermark ratio must be between 0.0 and 1.0, "
            << "current value: " << eviction_high_watermark_ratio_;
        throw std::invalid_argument("Invalid eviction high watermark ratio");
    }
    gc_running_ = true;
    gc_thread_ = std::thread(&MasterService::GCThreadFunc, this);
    VLOG(1) << "action=start_gc_thread";

    if (enable_ha) {
        client_monitor_running_ = true;
        client_monitor_thread_ =
            std::thread(&MasterService::ClientMonitorFunc, this);
        VLOG(1) << "action=start_client_monitor_thread";
    }

    if (!root_fs_dir_.empty()) {
        use_disk_replica_ = true;
    }
}

MasterService::~MasterService() {
    // Stop and join the threads
    gc_running_ = false;
    client_monitor_running_ = false;
    if (gc_thread_.joinable()) {
        gc_thread_.join();
    }
    if (client_monitor_thread_.joinable()) {
        client_monitor_thread_.join();
    }

    // Clean up any remaining GC tasks
    GCTask* task = nullptr;
    while (gc_queue_.pop(task)) {
        if (task) {
            delete task;
        }
    }
}

auto MasterService::MountSegment(const Segment& segment, const UUID& client_id)
    -> tl::expected<void, ErrorCode> {
    ScopedSegmentAccess segment_access = segment_manager_.getSegmentAccess();

    if (enable_ha_) {
        // Tell the client monitor thread to start timing for this client. To
        // avoid the following undesired situations, this message must be sent
        // after locking the segment mutex and before the mounting operation
        // completes:
        // 1. Sending the message before the lock: the client expires and
        // unmouting invokes before this mounting are completed, which prevents
        // this segment being able to be unmounted forever;
        // 2. Sending the message after mounting the segment: After mounting
        // this segment, when trying to push id to the queue, the queue is
        // already full. However, at this point, the message must be sent,
        // otherwise this client cannot be monitored and expired.
        PodUUID pod_client_id;
        pod_client_id.first = client_id.first;
        pod_client_id.second = client_id.second;
        if (!client_ping_queue_.push(pod_client_id)) {
            LOG(ERROR) << "segment_name=" << segment.name
                       << ", error=client_ping_queue_full";
            return tl::make_unexpected(ErrorCode::INTERNAL_ERROR);
        }
    }

    auto err = segment_access.MountSegment(segment, client_id);
    if (err == ErrorCode::SEGMENT_ALREADY_EXISTS) {
        // Return OK because this is an idempotent operation
        return {};
    } else if (err != ErrorCode::OK) {
        return tl::make_unexpected(err);
    }
    return {};
}

auto MasterService::ReMountSegment(const std::vector<Segment>& segments,
                                   const UUID& client_id)
    -> tl::expected<void, ErrorCode> {
    if (!enable_ha_) {
        LOG(ERROR) << "ReMountSegment is only available in HA mode";
        return tl::make_unexpected(ErrorCode::UNAVAILABLE_IN_CURRENT_MODE);
    }

    std::unique_lock<std::shared_mutex> lock(client_mutex_);
    if (ok_client_.contains(client_id)) {
        LOG(WARNING) << "client_id=" << client_id
                     << ", warn=client_already_remounted";
        // Return OK because this is an idempotent operation
        return {};
    }

    ScopedSegmentAccess segment_access = segment_manager_.getSegmentAccess();

    // Tell the client monitor thread to start timing for this client. To
    // avoid the following undesired situations, this message must be sent
    // after locking the segment mutex or client mutex and before the remounting
    // operation completes:
    // 1. Sending the message before the lock: the client expires and
    // unmouting invokes before this remounting are completed, which prevents
    // this segment being able to be unmounted forever;
    // 2. Sending the message after remounting the segments: After remounting
    // these segments, when trying to push id to the queue, the queue is
    // already full. However, at this point, the message must be sent,
    // otherwise this client cannot be monitored and expired.
    PodUUID pod_client_id;
    pod_client_id.first = client_id.first;
    pod_client_id.second = client_id.second;
    if (!client_ping_queue_.push(pod_client_id)) {
        LOG(ERROR) << "client_id=" << client_id
                   << ", error=client_ping_queue_full";
        return tl::make_unexpected(ErrorCode::INTERNAL_ERROR);
    }

    ErrorCode err = segment_access.ReMountSegment(segments, client_id);
    if (err != ErrorCode::OK) {
        return tl::make_unexpected(err);
    }

    // Change the client status to OK
    ok_client_.insert(client_id);
    MasterMetricManager::instance().inc_active_clients();

    return {};
}

void MasterService::ClearInvalidHandles() {
    for (auto& shard : metadata_shards_) {
        MutexLocker lock(&shard.mutex);
        auto it = shard.metadata.begin();
        while (it != shard.metadata.end()) {
            if (CleanupStaleHandles(it->second)) {
                // If the object is empty, we need to erase the iterator
                it = shard.metadata.erase(it);
            } else {
                ++it;
            }
        }
    }
}

auto MasterService::UnmountSegment(const UUID& segment_id,
                                   const UUID& client_id)
    -> tl::expected<void, ErrorCode> {
    size_t metrics_dec_capacity = 0;  // to update the metrics

    // 1. Prepare to unmount the segment by deleting its allocator
    {
        ScopedSegmentAccess segment_access =
            segment_manager_.getSegmentAccess();
        ErrorCode err = segment_access.PrepareUnmountSegment(
            segment_id, metrics_dec_capacity);
        if (err == ErrorCode::SEGMENT_NOT_FOUND) {
            // Return OK because this is an idempotent operation
            return {};
        }
        if (err != ErrorCode::OK) {
            return tl::make_unexpected(err);
        }
    }  // Release the segment mutex before long-running step 2 and avoid
       // deadlocks

    // 2. Remove the metadata of the related objects
    ClearInvalidHandles();

    // 3. Commit the unmount operation
    ScopedSegmentAccess segment_access = segment_manager_.getSegmentAccess();
    auto err = segment_access.CommitUnmountSegment(segment_id, client_id,
                                                   metrics_dec_capacity);
    if (err != ErrorCode::OK) {
        return tl::make_unexpected(err);
    }
    return {};
}

auto MasterService::ExistKey(const std::string& key)
    -> tl::expected<bool, ErrorCode> {
    MetadataAccessor accessor(this, key);
    if (!accessor.Exists()) {
        VLOG(1) << "key=" << key << ", info=object_not_found";
        return false;
    }

    auto& metadata = accessor.Get();
    for (const auto& replica : metadata.replicas) {
        if (replica.status() == ReplicaStatus::COMPLETE) {
            // Grant a lease to the object as it may be further used by the
            // client.
            metadata.GrantLease(default_kv_lease_ttl_,
                                default_kv_soft_pin_ttl_);
            return true;
        }
    }

    return false;  // If no complete replica is found, return false
}

std::vector<tl::expected<bool, ErrorCode>> MasterService::BatchExistKey(
    const std::vector<std::string>& keys) {
    std::vector<tl::expected<bool, ErrorCode>> results;
    results.reserve(keys.size());
    for (const auto& key : keys) {
        results.emplace_back(ExistKey(key));
    }
    return results;
}

auto MasterService::GetAllKeys()
    -> tl::expected<std::vector<std::string>, ErrorCode> {
    std::vector<std::string> all_keys;
    for (size_t i = 0; i < kNumShards; i++) {
        MutexLocker lock(&metadata_shards_[i].mutex);
        for (const auto& item : metadata_shards_[i].metadata) {
            all_keys.push_back(item.first);
        }
    }
    return all_keys;
}

auto MasterService::GetAllSegments()
    -> tl::expected<std::vector<std::string>, ErrorCode> {
    ScopedSegmentAccess segment_access = segment_manager_.getSegmentAccess();
    std::vector<std::string> all_segments;
    auto err = segment_access.GetAllSegments(all_segments);
    if (err != ErrorCode::OK) {
        return tl::make_unexpected(err);
    }
    return all_segments;
}

auto MasterService::QuerySegments(const std::string& segment)
    -> tl::expected<std::pair<size_t, size_t>, ErrorCode> {
    ScopedSegmentAccess segment_access = segment_manager_.getSegmentAccess();
    size_t used, capacity;
    auto err = segment_access.QuerySegments(segment, used, capacity);
    if (err != ErrorCode::OK) {
        return tl::make_unexpected(err);
    }
    return std::make_pair(used, capacity);
}

auto MasterService::GetReplicaListByRegex(const std::string& regex_pattern)
    -> tl::expected<
        std::unordered_map<std::string, std::vector<Replica::Descriptor>>,
        ErrorCode> {
    std::unordered_map<std::string, std::vector<Replica::Descriptor>> results;
    std::regex pattern;

    try {
        pattern = std::regex(regex_pattern, std::regex::ECMAScript);
    } catch (const std::regex_error& e) {
        LOG(ERROR) << "Invalid regex pattern: " << regex_pattern
                   << ", error: " << e.what();
        return tl::make_unexpected(ErrorCode::INVALID_PARAMS);
    }

    for (size_t i = 0; i < kNumShards; ++i) {
        MutexLocker lock(&metadata_shards_[i].mutex);

        for (auto const& [key, metadata] : metadata_shards_[i].metadata) {
            if (std::regex_search(key, pattern)) {
                std::vector<Replica::Descriptor> replica_list;
                replica_list.reserve(metadata.replicas.size());
                for (const auto& replica : metadata.replicas) {
                    if (replica.status() == ReplicaStatus::COMPLETE) {
                        replica_list.emplace_back(replica.get_descriptor());
                    }
                }
                if (replica_list.empty()) {
                    LOG(WARNING)
                        << "key=" << key
                        << " matched by regex, but has no complete replicas.";
                    continue;
                }

                results.emplace(key, std::move(replica_list));
            }
        }
    }

    return results;
}

auto MasterService::GetReplicaList(std::string_view key)
    -> tl::expected<std::vector<Replica::Descriptor>, ErrorCode> {
    MetadataAccessor accessor(this, std::string(key));
    if (!accessor.Exists()) {
        VLOG(1) << "key=" << key << ", info=object_not_found";
        return tl::make_unexpected(ErrorCode::OBJECT_NOT_FOUND);
    }
    auto& metadata = accessor.Get();

    std::vector<Replica::Descriptor> replica_list;
    replica_list.reserve(metadata.replicas.size());
    for (const auto& replica : metadata.replicas) {
        if (replica.status() == ReplicaStatus::COMPLETE) {
            replica_list.emplace_back(replica.get_descriptor());
        }
    }

    if (replica_list.empty()) {
        LOG(WARNING) << "key=" << key << ", error=replica_not_ready";
        return tl::make_unexpected(ErrorCode::REPLICA_IS_NOT_READY);
    }

    // Only mark for GC if enabled
    if (enable_gc_) {
        MarkForGC(std::string(key),
                  1000);  // After 1 second, the object will be removed
    } else {
        // Grant a lease to the object so it will not be removed
        // when the client is reading it.
        metadata.GrantLease(default_kv_lease_ttl_, default_kv_soft_pin_ttl_);
    }

    return replica_list;
}

std::vector<tl::expected<std::vector<Replica::Descriptor>, ErrorCode>>
MasterService::BatchGetReplicaList(const std::vector<std::string>& keys) {
    std::vector<tl::expected<std::vector<Replica::Descriptor>, ErrorCode>>
        results;
    results.reserve(keys.size());
    for (const auto& key : keys) {
        results.emplace_back(GetReplicaList(key));
    }
    return results;
}

auto MasterService::PutStart(const std::string& key,
                             const std::vector<uint64_t>& slice_lengths,
                             const ReplicateConfig& config)
    -> tl::expected<std::vector<Replica::Descriptor>, ErrorCode> {
    if (config.replica_num == 0 || key.empty() || slice_lengths.empty()) {
        LOG(ERROR) << "key=" << key << ", replica_num=" << config.replica_num
                   << ", slice_count=" << slice_lengths.size()
                   << ", key_size=" << key.size() << ", error=invalid_params";
        return tl::make_unexpected(ErrorCode::INVALID_PARAMS);
    }

    // Validate slice lengths
    uint64_t total_length = 0;
    for (size_t i = 0; i < slice_lengths.size(); ++i) {
        if (slice_lengths[i] > kMaxSliceSize) {
            LOG(ERROR) << "key=" << key << ", slice_index=" << i
                       << ", slice_size=" << slice_lengths[i]
                       << ", max_size=" << kMaxSliceSize
                       << ", error=invalid_slice_size";
            return tl::make_unexpected(ErrorCode::INVALID_PARAMS);
        }
        total_length += slice_lengths[i];
    }

    VLOG(1) << "key=" << key << ", value_length=" << total_length
            << ", slice_count=" << slice_lengths.size() << ", config=" << config
            << ", action=put_start_begin";

    // Lock the shard and check if object already exists
    size_t shard_idx = getShardIndex(key);
    MutexLocker lock(&metadata_shards_[shard_idx].mutex);

    auto it = metadata_shards_[shard_idx].metadata.find(key);
    if (it != metadata_shards_[shard_idx].metadata.end() &&
        !CleanupStaleHandles(it->second)) {
        LOG(INFO) << "key=" << key << ", info=object_already_exists";
        return tl::make_unexpected(ErrorCode::OBJECT_ALREADY_EXISTS);
    }

    // Allocate replicas
    std::vector<Replica> replicas;
<<<<<<< HEAD
=======
    replicas.reserve(config.replica_num + use_disk_replica_);
>>>>>>> 1a7624f4
    {
        ScopedAllocatorAccess allocator_access =
            segment_manager_.getAllocatorAccess();
        auto& allocators = allocator_access.getAllocators();
        auto& allocators_by_name = allocator_access.getAllocatorsByName();

        auto allocation_result = allocation_strategy_->Allocate(
            allocators, allocators_by_name, slice_lengths, config);

        if (!allocation_result.isSuccess()) {
            LOG(ERROR) << "Failed to allocate all replicas for key=" << key
                       << ": " << allocation_result.error_message;
            if (allocation_result.status ==
                AllocationResult::Status::INVALID_PARAMS) {
                return tl::make_unexpected(ErrorCode::INVALID_PARAMS);
            }
            need_eviction_ = true;
            return tl::make_unexpected(ErrorCode::NO_AVAILABLE_HANDLE);
        }

        replicas = std::move(allocation_result.replicas);
    }

    // If disk replica is enabled, allocate a disk replica
    if (use_disk_replica_) {
        // Allocate a file path for the disk replica
        std::string file_path = ResolvePath(key);
        replicas.emplace_back(file_path, total_length,
                              ReplicaStatus::PROCESSING);
    }

    std::vector<Replica::Descriptor> replica_list;
    replica_list.reserve(replicas.size());
    for (const auto& replica : replicas) {
        replica_list.emplace_back(replica.get_descriptor());
    }

    // No need to set lease here. The object will not be evicted until
    // PutEnd is called.
    metadata_shards_[shard_idx].metadata.emplace(
        std::piecewise_construct, std::forward_as_tuple(key),
        std::forward_as_tuple(total_length, std::move(replicas),
                              config.with_soft_pin));
    return replica_list;
}

auto MasterService::PutEnd(const std::string& key, ReplicaType replica_type)
    -> tl::expected<void, ErrorCode> {
    MetadataAccessor accessor(this, key);
    if (!accessor.Exists()) {
        LOG(ERROR) << "key=" << key << ", error=object_not_found";
        return tl::make_unexpected(ErrorCode::OBJECT_NOT_FOUND);
    }

    auto& metadata = accessor.Get();
    for (auto& replica : metadata.replicas) {
        if (replica.type() == replica_type) {
            replica.mark_complete();
        }
    }
    // 1. Set lease timeout to now, indicating that the object has no lease
    // at beginning. 2. If this object has soft pin enabled, set it to be soft
    // pinned.
    metadata.GrantLease(0, default_kv_soft_pin_ttl_);
    return {};
}

auto MasterService::PutRevoke(const std::string& key, ReplicaType replica_type)
    -> tl::expected<void, ErrorCode> {
    MetadataAccessor accessor(this, key);
    if (!accessor.Exists()) {
        LOG(INFO) << "key=" << key << ", info=object_not_found";
        return tl::make_unexpected(ErrorCode::OBJECT_NOT_FOUND);
    }

    auto& metadata = accessor.Get();
    if (auto status = metadata.HasDiffRepStatus(ReplicaStatus::PROCESSING,
                                                replica_type)) {
        LOG(ERROR) << "key=" << key << ", status=" << *status
                   << ", error=invalid_replica_status";
        return tl::make_unexpected(ErrorCode::INVALID_WRITE);
    }
    metadata.EraseReplica(replica_type);
    if (metadata.IsValid() == false) {
        accessor.Erase();
    }
    return {};
}

std::vector<tl::expected<void, ErrorCode>> MasterService::BatchPutEnd(
    const std::vector<std::string>& keys) {
    std::vector<tl::expected<void, ErrorCode>> results;
    results.reserve(keys.size());
    for (const auto& key : keys) {
        results.emplace_back(PutEnd(key, ReplicaType::MEMORY));
    }
    return results;
}

std::vector<tl::expected<void, ErrorCode>> MasterService::BatchPutRevoke(
    const std::vector<std::string>& keys) {
    std::vector<tl::expected<void, ErrorCode>> results;
    results.reserve(keys.size());
    for (const auto& key : keys) {
        results.emplace_back(PutRevoke(key, ReplicaType::MEMORY));
    }
    return results;
}

auto MasterService::Remove(const std::string& key)
    -> tl::expected<void, ErrorCode> {
    MetadataAccessor accessor(this, key);
    if (!accessor.Exists()) {
        VLOG(1) << "key=" << key << ", error=object_not_found";
        return tl::make_unexpected(ErrorCode::OBJECT_NOT_FOUND);
    }

    auto& metadata = accessor.Get();

    if (!metadata.IsLeaseExpired()) {
        VLOG(1) << "key=" << key << ", error=object_has_lease";
        return tl::make_unexpected(ErrorCode::OBJECT_HAS_LEASE);
    }

    if (!metadata.IsAllReplicasComplete()) {
        LOG(ERROR) << "key=" << key << ", error=replica_not_ready";
        return tl::make_unexpected(ErrorCode::REPLICA_IS_NOT_READY);
    }

    // Remove object metadata
    accessor.Erase();
    return {};
}

auto MasterService::RemoveByRegex(const std::string& regex_pattern)
    -> tl::expected<long, ErrorCode> {
    long removed_count = 0;
    std::regex pattern;

    try {
        pattern = std::regex(regex_pattern, std::regex::ECMAScript);
    } catch (const std::regex_error& e) {
        LOG(ERROR) << "Invalid regex pattern: " << regex_pattern
                   << ", error: " << e.what();
        return tl::make_unexpected(ErrorCode::INVALID_PARAMS);
    }

    for (size_t i = 0; i < kNumShards; ++i) {
        MutexLocker lock(&metadata_shards_[i].mutex);

        for (auto it = metadata_shards_[i].metadata.begin();
             it != metadata_shards_[i].metadata.end();) {
            if (std::regex_search(it->first, pattern)) {
                if (!it->second.IsLeaseExpired()) {
                    VLOG(1) << "key=" << it->first
                            << " matched by regex, but has lease. Skipping "
                            << "removal.";
                    ++it;
                    continue;
                }
                if (!it->second.IsAllReplicasComplete()) {
                    LOG(WARNING) << "key=" << it->first
                                 << " matched by regex, but not all replicas "
                                    "are complete. Skipping removal.";
                    ++it;
                    continue;
                }

                VLOG(1) << "key=" << it->first
                        << " matched by regex. Removing.";
                it = metadata_shards_[i].metadata.erase(it);
                removed_count++;
            } else {
                ++it;
            }
        }
    }

    VLOG(1) << "action=remove_by_regex, pattern=" << regex_pattern
            << ", removed_count=" << removed_count;
    return removed_count;
}

long MasterService::RemoveAll() {
    long removed_count = 0;
    uint64_t total_freed_size = 0;
    // Store the current time to avoid repeatedly
    // calling std::chrono::steady_clock::now()
    auto now = std::chrono::steady_clock::now();

    for (auto& shard : metadata_shards_) {
        MutexLocker lock(&shard.mutex);
        if (shard.metadata.empty()) {
            continue;
        }

        // Only remove objects with expired leases
        auto it = shard.metadata.begin();
        while (it != shard.metadata.end()) {
            if (it->second.IsLeaseExpired(now)) {
                total_freed_size +=
                    it->second.size * it->second.GetMemReplicaCount();
                it = shard.metadata.erase(it);
                removed_count++;
            } else {
                ++it;
            }
        }
    }

    VLOG(1) << "action=remove_all_objects"
            << ", removed_count=" << removed_count
            << ", total_freed_size=" << total_freed_size;
    return removed_count;
}

auto MasterService::MarkForGC(const std::string& key, uint64_t delay_ms)
    -> tl::expected<void, ErrorCode> {
    // Create a new GC task and add it to the queue
    GCTask* task = new GCTask(key, std::chrono::milliseconds(delay_ms));
    if (!gc_queue_.push(task)) {
        // Queue is full, delete the task to avoid memory leak
        delete task;
        LOG(ERROR) << "key=" << key << ", error=gc_queue_full";
        return tl::make_unexpected(ErrorCode::INTERNAL_ERROR);
    }

    return {};
}

bool MasterService::CleanupStaleHandles(ObjectMetadata& metadata) {
    // Iterate through replicas and remove those with invalid allocators
    auto replica_it = metadata.replicas.begin();
    while (replica_it != metadata.replicas.end()) {
        // Use any_of algorithm to check if any handle has an invalid allocator
        bool has_invalid_mem_handle = replica_it->has_invalid_mem_handle();

        // Remove replicas with invalid handles using erase-remove idiom
        if (has_invalid_mem_handle) {
            replica_it = metadata.replicas.erase(replica_it);
        } else {
            ++replica_it;
        }
    }

    // Return true if no valid replicas remain after cleanup
    return metadata.replicas.empty();
}

size_t MasterService::GetKeyCount() const {
    size_t total = 0;
    for (const auto& shard : metadata_shards_) {
        MutexLocker lock(&shard.mutex);
        total += shard.metadata.size();
    }
    return total;
}

auto MasterService::Ping(const UUID& client_id)
    -> tl::expected<PingResponse, ErrorCode> {
    if (!enable_ha_) {
        LOG(ERROR) << "Ping is only available in HA mode";
        return tl::make_unexpected(ErrorCode::UNAVAILABLE_IN_CURRENT_MODE);
    }

    std::shared_lock<std::shared_mutex> lock(client_mutex_);
    ClientStatus client_status;
    auto it = ok_client_.find(client_id);
    if (it != ok_client_.end()) {
        client_status = ClientStatus::OK;
    } else {
        client_status = ClientStatus::NEED_REMOUNT;
    }
    PodUUID pod_client_id = {client_id.first, client_id.second};
    if (!client_ping_queue_.push(pod_client_id)) {
        // Queue is full
        LOG(ERROR) << "client_id=" << client_id
                   << ", error=client_ping_queue_full";
        return tl::make_unexpected(ErrorCode::INTERNAL_ERROR);
    }
    return PingResponse(view_version_, client_status);
}

tl::expected<std::string, ErrorCode> MasterService::GetFsdir() const {
    if (root_fs_dir_.empty() || cluster_id_.empty()) {
        LOG(ERROR) << "root_fs_dir or cluster_id is not set";
        return tl::make_unexpected(ErrorCode::INVALID_PARAMS);
    }
    return root_fs_dir_ + "/" + cluster_id_;
}

void MasterService::GCThreadFunc() {
    VLOG(1) << "action=gc_thread_started";

    std::priority_queue<GCTask*, std::vector<GCTask*>, GCTaskComparator>
        local_pq;

    while (gc_running_) {
        GCTask* task = nullptr;
        while (gc_queue_.pop(task)) {
            if (task) {
                local_pq.push(task);
            }
        }

        while (!local_pq.empty()) {
            task = local_pq.top();
            if (!task->is_ready()) {
                break;
            }

            local_pq.pop();
            VLOG(1) << "key=" << task->key << ", action=gc_removing_key";
            auto result = Remove(task->key);
            if (!result && result.error() != ErrorCode::OBJECT_NOT_FOUND &&
                result.error() != ErrorCode::OBJECT_HAS_LEASE) {
                LOG(WARNING) << "key=" << task->key
                             << ", error=gc_remove_failed, error_code="
                             << result.error();
            }
            delete task;
        }
        double used_ratio =
            MasterMetricManager::instance().get_global_used_ratio();
        if (used_ratio > eviction_high_watermark_ratio_ ||
            (need_eviction_ && eviction_ratio_ > 0.0)) {
            double evict_ratio_target = std::max(
                eviction_ratio_,
                used_ratio - eviction_high_watermark_ratio_ + eviction_ratio_);
            double evict_ratio_lowerbound =
                std::max(evict_ratio_target * 0.5,
                         used_ratio - eviction_high_watermark_ratio_);
            BatchEvict(evict_ratio_target, evict_ratio_lowerbound);
        }

        std::this_thread::sleep_for(
            std::chrono::milliseconds(kGCThreadSleepMs));
    }

    while (!local_pq.empty()) {
        delete local_pq.top();
        local_pq.pop();
    }

    VLOG(1) << "action=gc_thread_stopped";
}

void MasterService::BatchEvict(double evict_ratio_target,
                               double evict_ratio_lowerbound) {
    if (evict_ratio_target < evict_ratio_lowerbound) {
        LOG(ERROR) << "evict_ratio_target=" << evict_ratio_target
                   << ", evict_ratio_lowerbound=" << evict_ratio_lowerbound
                   << ", error=invalid_params";
        evict_ratio_lowerbound = evict_ratio_target;
    }

    auto now = std::chrono::steady_clock::now();
    long evicted_count = 0;
    long object_count = 0;
    uint64_t total_freed_size = 0;

    // Candidates for second pass eviction
    std::vector<std::chrono::steady_clock::time_point> no_pin_objects;
    std::vector<std::chrono::steady_clock::time_point> soft_pin_objects;

    // Randomly select a starting shard to avoid imbalance eviction between
    // shards. No need to use expensive random_device here.
    size_t start_idx = rand() % metadata_shards_.size();

    // First pass: evict objects without soft pin and lease expired
    for (size_t i = 0; i < metadata_shards_.size(); i++) {
        auto& shard =
            metadata_shards_[(start_idx + i) % metadata_shards_.size()];
        MutexLocker lock(&shard.mutex);

        // object_count must be updated at beginning as it will be used later
        // to compute ideal_evict_num
        object_count += shard.metadata.size();

        // To achieve evicted_count / object_count = evict_ratio_target,
        // ideally how many object should be evicted in this shard
        const long ideal_evict_num =
            std::ceil(object_count * evict_ratio_target) - evicted_count;

        std::vector<std::chrono::steady_clock::time_point>
            candidates;  // can be removed
        for (auto it = shard.metadata.begin(); it != shard.metadata.end();
             it++) {
            // Skip objects that are not expired or have incomplete replicas
            if (!it->second.IsLeaseExpired(now) ||
                it->second.HasDiffRepStatus(ReplicaStatus::COMPLETE,
                                            ReplicaType::MEMORY)) {
                continue;
            }
            if (!it->second.IsSoftPinned(now)) {
                if (ideal_evict_num > 0) {
                    // first pass candidates
                    candidates.push_back(it->second.lease_timeout);
                } else {
                    // No need to evict any object in this shard, put to
                    // second pass candidates
                    no_pin_objects.push_back(it->second.lease_timeout);
                }
            } else if (allow_evict_soft_pinned_objects_) {
                // second pass candidates, only if
                // allow_evict_soft_pinned_objects_ is true
                soft_pin_objects.push_back(it->second.lease_timeout);
            }
        }

        if (ideal_evict_num > 0 && !candidates.empty()) {
            long evict_num = std::min(ideal_evict_num, (long)candidates.size());
            long shard_evicted_count =
                0;  // number of objects evicted from this shard
            std::nth_element(candidates.begin(),
                             candidates.begin() + (evict_num - 1),
                             candidates.end());
            auto target_timeout = candidates[evict_num - 1];
            // Evict objects with lease timeout less than or equal to target.
            auto it = shard.metadata.begin();
            while (it != shard.metadata.end()) {
                // Skip objects that are not allowed to be evicted in the first
                // pass
                if (!it->second.IsLeaseExpired(now) ||
                    it->second.IsSoftPinned(now) ||
                    it->second.HasDiffRepStatus(ReplicaStatus::COMPLETE,
                                                ReplicaType::MEMORY) ||
                    !it->second.HasMemReplica()) {
                    ++it;
                    continue;
                }
                if (it->second.lease_timeout <= target_timeout) {
                    // Evict this object
                    total_freed_size +=
                        it->second.size * it->second.GetMemReplicaCount();
                    it->second.EraseReplica(
                        ReplicaType::MEMORY);  // Erase memory replicas
                    if (it->second.IsValid() == false) {
                        it = shard.metadata.erase(it);
                    } else {
                        ++it;
                    }
                    shard_evicted_count++;
                } else {
                    // second pass candidates
                    no_pin_objects.push_back(it->second.lease_timeout);
                    ++it;
                }
            }
            evicted_count += shard_evicted_count;
        }
    }

    // The ideal number of objects to evict in the second pass
    long target_evict_num =
        std::ceil(object_count * evict_ratio_lowerbound) - evicted_count;
    // The actual number of objects we can evict in the second pass
    target_evict_num =
        std::min(target_evict_num,
                 (long)no_pin_objects.size() + (long)soft_pin_objects.size());

    // Do second pass eviction only if 1). there are candidates that can be
    // evicted AND 2). The evicted number in the first pass is less than
    // evict_ratio_lowerbound.
    if (target_evict_num > 0) {
        // If 1). there are enough candidates without soft pin OR 2). soft pin
        // candidates are empty, then do second pass A. Otherwise, do second
        // pass B. Note that the second condition is ensured implicitly by the
        // calculation of target_evict_num.
        if (target_evict_num <= static_cast<long>(no_pin_objects.size())) {
            // Second pass A: only evict objects without soft pin. The following
            // code is error-prone if target_evict_num > no_pin_objects.size().

            std::nth_element(no_pin_objects.begin(),
                             no_pin_objects.begin() + (target_evict_num - 1),
                             no_pin_objects.end());
            auto target_timeout = no_pin_objects[target_evict_num - 1];

            // Evict objects with lease timeout less than or equal to target.
            // Stop when the target is reached.
            for (size_t i = 0;
                 i < metadata_shards_.size() && target_evict_num > 0; i++) {
                auto& shard =
                    metadata_shards_[(start_idx + i) % metadata_shards_.size()];
                MutexLocker lock(&shard.mutex);
                auto it = shard.metadata.begin();
                while (it != shard.metadata.end() && target_evict_num > 0) {
                    if (it->second.lease_timeout <= target_timeout &&
                        !it->second.IsSoftPinned(now) &&
                        !it->second.HasDiffRepStatus(ReplicaStatus::COMPLETE,
                                                     ReplicaType::MEMORY) &&
                        it->second.HasMemReplica()) {
                        // Evict this object
                        total_freed_size +=
                            it->second.size * it->second.GetMemReplicaCount();
                        it->second.EraseReplica(
                            ReplicaType::MEMORY);  // Erase memory replicas
                        if (it->second.IsValid() == false) {
                            it = shard.metadata.erase(it);
                        } else {
                            ++it;
                        }
                        evicted_count++;
                        target_evict_num--;
                    } else {
                        ++it;
                    }
                }
            }
        } else if (!soft_pin_objects.empty()) {
            // Second pass B: Prioritize evicting objects without soft pin, but
            // also allow to evict soft pinned objects. The following code is
            // error-prone if the soft pin objects are empty.

            const long soft_pin_evict_num =
                target_evict_num - static_cast<long>(no_pin_objects.size());
            // For soft pin objects, prioritize to evict the ones with smaller
            // lease timeout.
            std::nth_element(
                soft_pin_objects.begin(),
                soft_pin_objects.begin() + (soft_pin_evict_num - 1),
                soft_pin_objects.end());
            auto soft_target_timeout = soft_pin_objects[soft_pin_evict_num - 1];

            // Stop when the target is reached.
            for (size_t i = 0;
                 i < metadata_shards_.size() && target_evict_num > 0; i++) {
                auto& shard =
                    metadata_shards_[(start_idx + i) % metadata_shards_.size()];
                MutexLocker lock(&shard.mutex);

                auto it = shard.metadata.begin();
                while (it != shard.metadata.end() && target_evict_num > 0) {
                    // Skip objects that are not expired or have incomplete
                    // replicas
                    if (!it->second.IsLeaseExpired(now) ||
                        it->second.HasDiffRepStatus(ReplicaStatus::COMPLETE,
                                                    ReplicaType::MEMORY) ||
                        !it->second.HasMemReplica()) {
                        ++it;
                        continue;
                    }
                    // Evict objects with 1). no soft pin OR 2). with soft pin
                    // and lease timeout less than or equal to target.
                    if (!it->second.IsSoftPinned(now) ||
                        it->second.lease_timeout <= soft_target_timeout) {
                        total_freed_size +=
                            it->second.size * it->second.GetMemReplicaCount();
                        it->second.EraseReplica(
                            ReplicaType::MEMORY);  // Erase memory replicas
                        if (it->second.IsValid() == false) {
                            it = shard.metadata.erase(it);
                        } else {
                            ++it;
                        }
                        evicted_count++;
                        target_evict_num--;
                    } else {
                        ++it;
                    }
                }
            }
        } else {
            // This should not happen.
            LOG(ERROR) << "Error in second pass eviction: target_evict_num="
                       << target_evict_num
                       << ", no_pin_objects.size()=" << no_pin_objects.size()
                       << ", soft_pin_objects.size()="
                       << soft_pin_objects.size()
                       << ", evicted_count=" << evicted_count
                       << ", object_count=" << object_count
                       << ", evict_ratio_target=" << evict_ratio_target
                       << ", evict_ratio_lowerbound=" << evict_ratio_lowerbound;
        }
    }

    if (evicted_count > 0) {
        need_eviction_ = false;
        MasterMetricManager::instance().inc_eviction_success(evicted_count,
                                                             total_freed_size);
    } else {
        if (object_count == 0) {
            // No objects to evict, no need to check again
            need_eviction_ = false;
        }
        MasterMetricManager::instance().inc_eviction_fail();
    }
    VLOG(1) << "action=evict_objects"
            << ", evicted_count=" << evicted_count
            << ", total_freed_size=" << total_freed_size;
}

void MasterService::ClientMonitorFunc() {
    std::unordered_map<UUID, std::chrono::steady_clock::time_point,
                       boost::hash<UUID>>
        client_ttl;
    while (client_monitor_running_) {
        auto now = std::chrono::steady_clock::now();

        // Update the client ttl
        PodUUID pod_client_id;
        while (client_ping_queue_.pop(pod_client_id)) {
            UUID client_id = {pod_client_id.first, pod_client_id.second};
            client_ttl[client_id] =
                now + std::chrono::seconds(client_live_ttl_sec_);
        }

        // Find out expired clients
        std::vector<UUID> expired_clients;
        for (auto it = client_ttl.begin(); it != client_ttl.end();) {
            if (it->second < now) {
                LOG(INFO) << "client_id=" << it->first
                          << ", action=client_expired";
                expired_clients.push_back(it->first);
                it = client_ttl.erase(it);
            } else {
                ++it;
            }
        }

        // Update the client status to NEED_REMOUNT
        if (!expired_clients.empty()) {
            // Record which segments are unmounted, will be used in the commit
            // phase.
            std::vector<UUID> unmount_segments;
            std::vector<size_t> dec_capacities;
            std::vector<UUID> client_ids;
            std::vector<std::string> segment_names;
            {
                // Lock client_mutex and segment_mutex
                std::unique_lock<std::shared_mutex> lock(client_mutex_);
                for (auto& client_id : expired_clients) {
                    auto it = ok_client_.find(client_id);
                    if (it != ok_client_.end()) {
                        ok_client_.erase(it);
                        MasterMetricManager::instance().dec_active_clients();
                    }
                }

                ScopedSegmentAccess segment_access =
                    segment_manager_.getSegmentAccess();
                for (auto& client_id : expired_clients) {
                    std::vector<Segment> segments;
                    segment_access.GetClientSegments(client_id, segments);
                    for (auto& seg : segments) {
                        size_t metrics_dec_capacity = 0;
                        if (segment_access.PrepareUnmountSegment(
                                seg.id, metrics_dec_capacity) ==
                            ErrorCode::OK) {
                            unmount_segments.push_back(seg.id);
                            dec_capacities.push_back(metrics_dec_capacity);
                            client_ids.push_back(client_id);
                            segment_names.push_back(seg.name);
                        } else {
                            LOG(ERROR) << "client_id=" << client_id
                                       << ", segment_name=" << seg.name
                                       << ", "
                                          "error=prepare_unmount_expired_"
                                          "segment_failed";
                        }
                    }
                }
            }  // Release the mutex before long-running ClearInvalidHandles and
               // avoid deadlocks

            if (!unmount_segments.empty()) {
                ClearInvalidHandles();

                ScopedSegmentAccess segment_access =
                    segment_manager_.getSegmentAccess();
                for (size_t i = 0; i < unmount_segments.size(); i++) {
                    segment_access.CommitUnmountSegment(
                        unmount_segments[i], client_ids[i], dec_capacities[i]);
                    LOG(INFO) << "client_id=" << client_ids[i]
                              << ", segment_name=" << segment_names[i]
                              << ", action=unmount_expired_segment";
                }
            }
        }

        std::this_thread::sleep_for(
            std::chrono::milliseconds(kClientMonitorSleepMs));
    }
}

std::string MasterService::SanitizeKey(const std::string& key) const {
    // Set of invalid filesystem characters to be replaced
    constexpr std::string_view kInvalidChars = "/\\:*?\"<>|";
    std::string sanitized_key;
    sanitized_key.reserve(key.size());

    for (char c : key) {
        // Replace invalid characters with underscore
        sanitized_key.push_back(
            kInvalidChars.find(c) != std::string_view::npos ? '_' : c);
    }
    return sanitized_key;
}

std::string MasterService::ResolvePath(const std::string& key) const {
    // Compute hash of the key
    size_t hash = std::hash<std::string>{}(key);

    // Use low 8 bits to create 2-level directory structure (e.g. "a1/b2")
    char dir1 =
        static_cast<char>('a' + (hash & 0x0F));  // Lower 4 bits -> 16 dirs
    char dir2 = static_cast<char>(
        'a' + ((hash >> 4) & 0x0F));  // Next 4 bits -> 16 subdirs

    // Safely construct path using std::filesystem
    namespace fs = std::filesystem;
    fs::path dir_path = fs::path(std::string(1, dir1)) / std::string(1, dir2);

    // Combine directory path with sanitized filename
    fs::path full_path =
        fs::path(root_fs_dir_) / cluster_id_ / dir_path / SanitizeKey(key);

    return full_path.lexically_normal().string();
}

}  // namespace mooncake<|MERGE_RESOLUTION|>--- conflicted
+++ resolved
@@ -410,10 +410,6 @@
 
     // Allocate replicas
     std::vector<Replica> replicas;
-<<<<<<< HEAD
-=======
-    replicas.reserve(config.replica_num + use_disk_replica_);
->>>>>>> 1a7624f4
     {
         ScopedAllocatorAccess allocator_access =
             segment_manager_.getAllocatorAccess();
